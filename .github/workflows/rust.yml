name: Rust

on:
  push:
    branches: [ "main" ]
  pull_request:
    branches: [ "main" ]

env:
  CARGO_TERM_COLOR: always

jobs:
  build:

    runs-on: ubuntu-latest

    steps:
    - uses: actions/checkout@v4
    - name: Build
      run: cargo build --verbose
    - name: Run tests
<<<<<<< HEAD
      run: cargo test --test-threads=1 --verbose
=======
      run: cargo test -- --test-threads=1 --verbose
>>>>>>> 63b259d2
<|MERGE_RESOLUTION|>--- conflicted
+++ resolved
@@ -19,8 +19,4 @@
     - name: Build
       run: cargo build --verbose
     - name: Run tests
-<<<<<<< HEAD
-      run: cargo test --test-threads=1 --verbose
-=======
-      run: cargo test -- --test-threads=1 --verbose
->>>>>>> 63b259d2
+      run: cargo test -- --test-threads=1 --verbose